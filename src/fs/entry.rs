--- conflicted
+++ resolved
@@ -19,14 +19,6 @@
 }
 
 impl JoshutoDirEntry {
-<<<<<<< HEAD
-    pub fn from(direntry: &fs::DirEntry) -> std::io::Result<Self> {
-        let name = direntry
-            .file_name()
-            .as_os_str()
-            .to_string_lossy()
-            .to_string();
-=======
     pub fn from(direntry: &fs::DirEntry, show_icons: bool) -> std::io::Result<Self> {
         let path = direntry.path();
         let metadata = JoshutoMetadata::from(&path)?;
@@ -40,7 +32,6 @@
                 ));
             }
         };
->>>>>>> 37202ade
 
         let label = name.clone();
 
