use std::fs;
use std::time;

use crate::config::{JoshutoColorTheme, JoshutoConfig};
use crate::context::JoshutoContext;
use crate::structs;
use crate::unix;
use crate::window;

use crate::THEME_T;

pub const ERR_COLOR: i16 = 240;
pub const EMPTY_COLOR: i16 = 241;

const MIN_WIN_WIDTH: usize = 4;

pub struct DisplayOptions {
    detailed: bool,
}

pub const PRIMARY_DISPLAY_OPTION: DisplayOptions = DisplayOptions { detailed: true };
pub const SECONDARY_DISPLAY_OPTION: DisplayOptions = DisplayOptions { detailed: false };

pub fn init_ncurses() {
    ncurses::setlocale(ncurses::LcCategory::all, "");

    ncurses::initscr();
    ncurses::cbreak();

    ncurses::keypad(ncurses::stdscr(), true);
    ncurses::start_color();
    ncurses::use_default_colors();
    ncurses::noecho();
    ncurses::set_escdelay(0);

    process_theme();

    ncurses::addstr("Loading...");
    ncurses::curs_set(ncurses::CURSOR_VISIBILITY::CURSOR_INVISIBLE);

    ncurses::refresh();
}

fn process_theme() {
    for pair in THEME_T.colorpair.iter() {
        ncurses::init_pair(pair.id, pair.fg, pair.bg);
    }

    /* error message */
    ncurses::init_pair(ERR_COLOR, ncurses::COLOR_RED, -1);
    /* empty */
    ncurses::init_pair(EMPTY_COLOR, ncurses::COLOR_WHITE, ncurses::COLOR_RED);
}

pub fn end_ncurses() {
    ncurses::endwin();
}

pub fn getmaxyx() -> (i32, i32) {
    let mut term_rows: i32 = 0;
    let mut term_cols: i32 = 0;
    ncurses::getmaxyx(ncurses::stdscr(), &mut term_rows, &mut term_cols);
    (term_rows, term_cols)
}

pub fn display_menu(win: &window::JoshutoPanel, vals: &[String]) {
    ncurses::werase(win.win);
    ncurses::mvwhline(win.win, 0, 0, 0, win.cols);

    for (i, val) in vals.iter().enumerate() {
        ncurses::wmove(win.win, (i + 1) as i32, 0);
        ncurses::waddstr(win.win, val.as_str());
    }
    ncurses::wnoutrefresh(win.win);
}

pub fn wprint_msg(win: &window::JoshutoPanel, msg: &str) {
    ncurses::werase(win.win);
    ncurses::mvwaddstr(win.win, 0, 0, msg);
    ncurses::wnoutrefresh(win.win);
}

pub fn wprint_err(win: &window::JoshutoPanel, msg: &str) {
    ncurses::werase(win.win);
    ncurses::wattron(win.win, ncurses::A_BOLD());
    ncurses::wattron(win.win, ncurses::COLOR_PAIR(ERR_COLOR));
    ncurses::mvwaddstr(win.win, 0, 0, msg);
    ncurses::wattroff(win.win, ncurses::COLOR_PAIR(ERR_COLOR));
    ncurses::wattroff(win.win, ncurses::A_BOLD());
    ncurses::wnoutrefresh(win.win);
}

pub fn wprint_empty(win: &window::JoshutoPanel, msg: &str) {
    ncurses::werase(win.win);
    ncurses::wattron(win.win, ncurses::COLOR_PAIR(EMPTY_COLOR));
    ncurses::mvwaddstr(win.win, 0, 0, msg);
    ncurses::wattroff(win.win, ncurses::COLOR_PAIR(EMPTY_COLOR));
    ncurses::wnoutrefresh(win.win);
}

fn wprint_file_name(
    win: &window::JoshutoPanel,
    file_name: &str,
    coord: (i32, i32),
    mut space_avail: usize,
) {
    let name_visual_space = unicode_width::UnicodeWidthStr::width(file_name);
    if name_visual_space < space_avail {
        ncurses::mvwaddstr(win.win, coord.0, coord.1, &file_name);
        return;
    }
    if let Some(ext) = file_name.rfind('.') {
        let extension: &str = &file_name[ext..];
        let ext_len = unicode_width::UnicodeWidthStr::width(extension);
        if space_avail > ext_len {
            space_avail -= ext_len;
            ncurses::mvwaddstr(win.win, coord.0, space_avail as i32, &extension);
        }
    }
    if space_avail < 2 {
        return;
    } else {
        space_avail -= 2;
    }

    ncurses::wmove(win.win, coord.0, coord.1);

    let mut trim_index: usize = file_name.len();

    let mut total: usize = 0;
    for (index, ch) in file_name.char_indices() {
        if total >= space_avail {
            trim_index = index;
            break;
        }
        total += unicode_width::UnicodeWidthChar::width(ch).unwrap_or(2);
    }
    ncurses::waddstr(win.win, &file_name[..trim_index]);
    ncurses::waddstr(win.win, "…");
}

fn wprint_entry(
    win: &window::JoshutoPanel,
    file: &structs::JoshutoDirEntry,
    prefix: (usize, &str),
    coord: (i32, i32),
) {
    if win.cols <= prefix.0 as i32 {
        return;
    }
    ncurses::waddstr(win.win, prefix.1);
    let space_avail = win.cols as usize - prefix.0;

    wprint_file_name(
        &win,
        &file.file_name_as_string,
        (coord.0, coord.1 + prefix.0 as i32),
        space_avail,
    );
}

fn wprint_entry_detailed(
    win: &window::JoshutoPanel,
    file: &structs::JoshutoDirEntry,
    prefix: (usize, &str),
    coord: (i32, i32),
) {
    if win.cols <= prefix.0 as i32 {
        return;
    }
    ncurses::waddstr(win.win, prefix.1);
    let mut space_avail = win.cols as usize - prefix.0;

    let coord = (coord.0, coord.1 + prefix.0 as i32);

    if file.path.is_dir() {
    } else {
        let file_size_string = file_size_to_string(file.metadata.len as f64);
        if space_avail > file_size_string.len() {
            space_avail -= file_size_string.len();
            ncurses::mvwaddstr(win.win, coord.0, space_avail as i32, &file_size_string);
        }
    }
    wprint_file_name(win, &file.file_name_as_string, coord, space_avail);
}

pub fn display_contents(
    win: &window::JoshutoPanel,
    dirlist: &mut structs::JoshutoDirList,
    config_t: &JoshutoConfig,
    options: &DisplayOptions,
) {
    if win.cols < MIN_WIN_WIDTH as i32 {
        return;
    }
    let dir_len = dirlist.contents.len();
    if dir_len == 0 {
        wprint_empty(win, "empty");
        return;
    }
    let draw_func = if options.detailed {
        wprint_entry_detailed
    } else {
        wprint_entry
    };

<<<<<<< HEAD
    let curr_index = dirlist.index.unwrap();
=======
    let (start, end) = (dirlist.pagestate.start, dirlist.pagestate.end);
    let curr_index = dirlist.index.unwrap();

>>>>>>> 72b19d4a
    dirlist.pagestate.update_page_state(
        curr_index,
        win.rows,
        dir_len,
        config_t.scroll_offset,
    );
<<<<<<< HEAD

    let (start, end) = (dirlist.pagestate.start, dirlist.pagestate.end);
    let dir_contents = &dirlist.contents[start..end];
=======
    let dir_contents = &dirlist.contents;
>>>>>>> 72b19d4a

    ncurses::werase(win.win);
    ncurses::wmove(win.win, 0, 0);

<<<<<<< HEAD
    for (i, entry) in dir_contents.iter().enumerate() {
        let coord: (i32, i32) = (i as i32, 0);
=======
    for (i, entry) in dir_contents.iter().enumerate().take(end).skip(start) {
        let coord: (i32, i32) = (i as i32 - start as i32, 0);
>>>>>>> 72b19d4a

        ncurses::wmove(win.win, coord.0, coord.1);

        let mut attr: ncurses::attr_t = 0;
        let attr = if i + start == curr_index {
            ncurses::A_STANDOUT()
        } else {
            0
        };

        let attrs = get_theme_attr(attr, entry);

        draw_func(win, entry, attrs.0, coord);

        ncurses::mvwchgat(win.win, coord.0, coord.1, -1, attrs.1, attrs.2);
    }
    win.queue_for_refresh();
}

pub fn wprint_file_mode(win: ncurses::WINDOW, file: &structs::JoshutoDirEntry) {
    use std::os::unix::fs::PermissionsExt;

    let mode = file.metadata.permissions.mode();

    ncurses::wattron(win, ncurses::COLOR_PAIR(6));
    ncurses::waddstr(win, unix::stringify_mode(mode).as_str());
    ncurses::wattroff(win, ncurses::COLOR_PAIR(6));
}

pub fn wprint_file_info(win: ncurses::WINDOW, file: &structs::JoshutoDirEntry) {
    use std::os::unix::fs::PermissionsExt;

    let mode = file.metadata.permissions.mode();

    let mtime_string = file_mtime_to_string(file.metadata.modified);
    ncurses::waddstr(win, &mtime_string);
    ncurses::waddch(win, ' ' as ncurses::chtype);

    if file.path.is_dir() {
        let is_link: u32 = libc::S_IFLNK as u32;
        if mode >> 9 & is_link >> 9 == mode >> 9 {
            if let Ok(path) = fs::read_link(&file.path) {
                ncurses::waddstr(win, " -> ");
                ncurses::waddstr(win, path.to_str().unwrap());
            }
        }
    } else {
        let file_size_string = file_size_to_string_detailed(file.metadata.len as f64);
        ncurses::waddstr(win, &file_size_string);
    }

    /*
        ncurses::waddstr(win, "    ");
        if let Some(s) = tree_magic::from_filepath(&file.path) {
            ncurses::waddstr(win, &s);
        }
    */
}

pub fn redraw_tab_view(win: &window::JoshutoPanel, context: &JoshutoContext) {
    let tab_len = context.tabs.len();
    ncurses::werase(win.win);
    if tab_len == 1 {
    } else if tab_len >= 6 {
        ncurses::wmove(win.win, 0, 0);
        ncurses::wattron(win.win, ncurses::A_BOLD());
        ncurses::wattron(win.win, ncurses::A_STANDOUT());
        ncurses::waddstr(win.win, &format!("{}", context.curr_tab_index + 1));
        ncurses::wattroff(win.win, ncurses::A_STANDOUT());
        ncurses::waddstr(win.win, &format!(" {}", tab_len));
        ncurses::wattroff(win.win, ncurses::A_BOLD());
    } else {
        ncurses::wattron(win.win, ncurses::A_BOLD());
        for i in 0..tab_len {
            if i == context.curr_tab_index {
                ncurses::wattron(win.win, ncurses::A_STANDOUT());
                ncurses::waddstr(win.win, &format!("{} ", i + 1));
                ncurses::wattroff(win.win, ncurses::A_STANDOUT());
            } else {
                ncurses::waddstr(win.win, &format!("{} ", i + 1));
            }
        }
        ncurses::wattroff(win.win, ncurses::A_BOLD());
    }
    ncurses::wnoutrefresh(win.win);
}

pub fn draw_progress_bar(win: &window::JoshutoPanel, percentage: f32) {
    let cols: i32 = (win.cols as f32 * percentage) as i32;
    ncurses::mvwchgat(
        win.win,
        0,
        0,
        cols,
        ncurses::A_STANDOUT(),
        THEME_T.selection.colorpair,
    );
    win.queue_for_refresh();
}

pub fn get_theme_attr(
    mut attr: ncurses::attr_t,
    entry: &structs::JoshutoDirEntry,
) -> ((usize, &str), ncurses::attr_t, i16) {
    use std::os::unix::fs::FileTypeExt;
    use std::os::unix::fs::PermissionsExt;

    let theme: &JoshutoColorTheme;
    let colorpair: i16;

    let file_type = &entry.metadata.file_type;
    if entry.selected {
        theme = &THEME_T.selection;
        colorpair = THEME_T.selection.colorpair;
    } else if file_type.is_dir() {
        theme = &THEME_T.directory;
        colorpair = THEME_T.directory.colorpair;
    } else if file_type.is_symlink() {
        theme = &THEME_T.link;
        colorpair = THEME_T.link.colorpair;
    } else if file_type.is_block_device()
        || file_type.is_char_device()
        || file_type.is_fifo()
        || file_type.is_socket()
    {
        theme = &THEME_T.socket;
        colorpair = THEME_T.link.colorpair;
    } else {
        let mode = entry.metadata.permissions.mode();
        if unix::is_executable(mode) {
            theme = &THEME_T.executable;
            colorpair = THEME_T.executable.colorpair;
        } else if let Some(ext) = entry.file_name_as_string.rfind('.') {
            let extension: &str = &entry.file_name_as_string[ext + 1..];
            if let Some(s) = THEME_T.ext.get(extension) {
                theme = &s;
                colorpair = theme.colorpair;
            } else {
                theme = &THEME_T.regular;
                colorpair = theme.colorpair;
            }
        } else {
            theme = &THEME_T.regular;
            colorpair = theme.colorpair;
        }
    }

    if theme.bold {
        attr |= ncurses::A_BOLD();
    }
    if theme.underline {
        attr |= ncurses::A_UNDERLINE();
    }

    let prefix = match theme.prefix.as_ref() {
        Some(p) => (p.size(), p.prefix()),
        None => (1, " "),
    };

    (prefix, attr, colorpair)
}

fn file_size_to_string_detailed(mut file_size: f64) -> String {
    const FILE_UNITS: [&str; 6] = ["B", "KB", "MB", "GB", "TB", "EB"];
    const CONV_RATE: f64 = 1024.0;

    let mut index = 0;
    while file_size > CONV_RATE {
        file_size /= CONV_RATE;
        index += 1;
    }

    if file_size >= 1000.0 {
        format!("{:.0}{}", file_size, FILE_UNITS[index])
    } else if file_size >= 100.0 {
        format!(" {:.0}{}", file_size, FILE_UNITS[index])
    } else if file_size >= 10.0 {
        format!("{:.1}{}", file_size, FILE_UNITS[index])
    } else {
        format!("{:.2}{}", file_size, FILE_UNITS[index])
    }
}

fn file_mtime_to_string(mtime: time::SystemTime) -> String {
    const MTIME_FORMATTING: &str = "%Y-%m-%d %H:%M";

    let datetime: chrono::DateTime<chrono::offset::Utc> = mtime.into();
    datetime.format(MTIME_FORMATTING).to_string()
}

fn file_size_to_string(mut file_size: f64) -> String {
    const FILE_UNITS: [&str; 6] = ["B", "K", "M", "G", "T", "E"];
    const CONV_RATE: f64 = 1024.0;

    let mut index = 0;
    while file_size > CONV_RATE {
        file_size /= CONV_RATE;
        index += 1;
    }

    if file_size >= 100.0 {
        format!(" {:.0} {}", file_size, FILE_UNITS[index])
    } else if file_size >= 10.0 {
        format!(" {:.1} {}", file_size, FILE_UNITS[index])
    } else {
        format!(" {:.2} {}", file_size, FILE_UNITS[index])
    }
}<|MERGE_RESOLUTION|>--- conflicted
+++ resolved
@@ -198,43 +198,29 @@
         wprint_empty(win, "empty");
         return;
     }
+
     let draw_func = if options.detailed {
         wprint_entry_detailed
     } else {
         wprint_entry
     };
 
-<<<<<<< HEAD
     let curr_index = dirlist.index.unwrap();
-=======
-    let (start, end) = (dirlist.pagestate.start, dirlist.pagestate.end);
-    let curr_index = dirlist.index.unwrap();
-
->>>>>>> 72b19d4a
     dirlist.pagestate.update_page_state(
         curr_index,
         win.rows,
         dir_len,
         config_t.scroll_offset,
     );
-<<<<<<< HEAD
 
     let (start, end) = (dirlist.pagestate.start, dirlist.pagestate.end);
     let dir_contents = &dirlist.contents[start..end];
-=======
-    let dir_contents = &dirlist.contents;
->>>>>>> 72b19d4a
 
     ncurses::werase(win.win);
     ncurses::wmove(win.win, 0, 0);
 
-<<<<<<< HEAD
     for (i, entry) in dir_contents.iter().enumerate() {
         let coord: (i32, i32) = (i as i32, 0);
-=======
-    for (i, entry) in dir_contents.iter().enumerate().take(end).skip(start) {
-        let coord: (i32, i32) = (i as i32 - start as i32, 0);
->>>>>>> 72b19d4a
 
         ncurses::wmove(win.win, coord.0, coord.1);
 
